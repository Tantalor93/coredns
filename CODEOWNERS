--- conflicted
+++ resolved
@@ -1,17 +1,9 @@
 # 5 steering committee members
-<<<<<<< HEAD
-# @chrisohaver, term ends 26 Sept 2023
-# @johnbelamaric, term ends 26 Sept 2023
-# @stp-ip, term ends 26 Sept 2023
-# @superq, term ends 26 Sept 2023
-# @tantalor93, term ends 2024-09-26
-=======
+# @chrisohaver, term ends 2024-09-26
 # @johnbelamaric, term ends 2024-09-26
-# @chrisohaver, term ends 2024-09-26
 # @stp-ip, term ends 2024-09-26
 # @superq, term ends 2024-09-26
-# @tantalor93, term ends 26 Sept 2023
->>>>>>> e321a0b5
+# @tantalor93, term ends 2024-09-26
 
 *                       @bradbeam @chrisohaver @dilyevsky @jameshartig @greenpau @isolus @johnbelamaric @miekg @pmoroney @rajansandeep @stp-ip @superq @yongtang @Tantalor93
 
